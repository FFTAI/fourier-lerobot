--- conflicted
+++ resolved
@@ -158,12 +158,7 @@
         self.data_ids_per_episode = {}
         ep_dicts = []
 
-<<<<<<< HEAD
         frame_idx = 0
-=======
-        idx0 = idx1 = 0
-        logging.info("Initialize and feed offline buffer")
->>>>>>> 8a8ec8b7
         for ep_id in tqdm.tqdm(range(NUM_EPISODES[self.dataset_id])):
             ep_path = raw_dir / f"episode_{ep_id}.hdf5"
             with h5py.File(ep_path, "r") as ep:
@@ -201,17 +196,7 @@
 
                 ep_dicts.append(ep_dict)
 
-<<<<<<< HEAD
             frame_idx += num_frames
-=======
-            idx1 += num_frames
-
-            assert isinstance(ep_id, int)
-            self.data_ids_per_episode[ep_id] = torch.arange(idx0, idx1, 1)
-            assert len(self.data_ids_per_episode[ep_id]) == num_frames
-
-            idx0 = idx1
->>>>>>> 8a8ec8b7
 
         self.data_dict = {}
 
