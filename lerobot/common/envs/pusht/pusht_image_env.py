--- conflicted
+++ resolved
@@ -25,11 +25,7 @@
         img = super()._render_frame(mode="rgb_array")
 
         agent_pos = np.array(self.agent.position)
-<<<<<<< HEAD
-        img_obs = np.moveaxis(img.astype(np.float32), -1, 0)
-=======
         img_obs = np.moveaxis(img, -1, 0)
->>>>>>> b1b651f7
         obs = {"image": img_obs, "agent_pos": agent_pos}
 
         # draw action
